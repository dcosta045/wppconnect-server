--- conflicted
+++ resolved
@@ -346,7 +346,21 @@
   }
 }
 
-<<<<<<< HEAD
+export async function changePrivacyGroup(req, res) {
+  const { groupId, status } = req.body;
+
+  try {
+    for (const group of contactToArray(groupId)) {
+      await req.client.setMessagesAdminsOnly(group, status === 'true');
+    }
+
+    return res.status(200).json({ status: 'success', response: { message: 'Group privacy changed successfully' } });
+  } catch (e) {
+    req.logger.error(e);
+    return res.status(500).json({ status: 'error', message: 'Error changing group privacy' });
+  }
+}
+
 export async function setGroupProfilePic(req, res) {
   const { phone } = req.body;
 
@@ -366,19 +380,5 @@
   } catch (e) {
     req.logger.error(e);
     return res.status(500).json({ status: 'error', message: 'Error changing group photo' });
-=======
-export async function changePrivacyGroup(req, res) {
-  const { groupId, status } = req.body;
-
-  try {
-    for (const group of contactToArray(groupId)) {
-      await req.client.setMessagesAdminsOnly(group, status === 'true');
-    }
-
-    return res.status(200).json({ status: 'success', response: { message: 'Group privacy changed successfully' } });
-  } catch (e) {
-    req.logger.error(e);
-    return res.status(500).json({ status: 'error', message: 'Error changing group privacy' });
->>>>>>> c551cfb3
   }
 }