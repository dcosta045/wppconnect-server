--- conflicted
+++ resolved
@@ -1,4 +1,3 @@
-<<<<<<< HEAD
 import { config } from "dotenv";
 import Logger from "./util/logger";
 import { startAllSessions } from "./util/functions";
@@ -7,17 +6,10 @@
 import { createServer } from "http";
 import { Server as Socket } from "socket.io";
 import routes from "./routes";
-=======
-import {config} from "dotenv";
-import swaggerUi from 'swagger-ui-express';
-import cors from "cors";
-import express from "express";
-import {createServer} from "http";
-import {Server as Socket} from "socket.io";
->>>>>>> 680adaad
 import path from "path";
 import fs from 'fs'
 import routes from "./routes";
+import swaggerUi from 'swagger-ui-express';
 
 config();
 const __dirname = path.resolve(path.dirname(''));
@@ -42,32 +34,21 @@
 });
 
 io.on("connection", sock => {
-<<<<<<< HEAD
     Logger.info(`ID: ${sock.id} entrou`);
 
     sock.on("disconnect", () => {
         Logger.info(`ID: ${sock.id} saiu`);
-=======
-    console.log(`ID: ${sock.id} is logged`);
-
-    sock.on("disconnect", () => {
-        console.log(`ID: ${sock.id} logout`);
->>>>>>> 680adaad
     });
 });
 
 app.use(routes);
 
-<<<<<<< HEAD
-import swaggerDocument from './swagger.json';
-=======
 let dirFiles = path.resolve(__dirname, '..', 'WhatsAppImages');
 if (!fs.existsSync(dirFiles)) {
     fs.mkdirSync(dirFiles);
 }
 
 const swaggerDocument = require('./swagger.json');
->>>>>>> 680adaad
 routes.use('/api-docs', swaggerUi.serve);
 routes.get('/api-docs', swaggerUi.setup(swaggerDocument));
 
